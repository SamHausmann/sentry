# -*- coding: utf-8 -*-

from __future__ import absolute_import

from sentry.models import Environment, OrganizationMember, OrganizationMemberTeam, Project, Release, ReleaseProject, ReleaseProjectEnvironment, Rule
from sentry.testutils import TestCase
from sentry.utils import tenants


class ProjectTest(TestCase):
    def test_member_set_simple(self):
        user = self.create_user()
        org = self.create_organization(owner=user)
        team = self.create_team(organization=org)
        project = self.create_project(teams=[team])
        member = OrganizationMember.objects.get(
            user=user,
            organization=org,
        )
        OrganizationMemberTeam.objects.create(
            organizationmember=member,
            team=team,
        )

        assert list(project.member_set.all()) == [member]

    def test_inactive_global_member(self):
        user = self.create_user()
        org = self.create_organization(owner=user)
        team = self.create_team(organization=org)
        project = self.create_project(teams=[team])
        OrganizationMember.objects.get(
            user=user,
            organization=org,
        )

        assert list(project.member_set.all()) == []

    def test_query_bound_to_organization(self):
        # anonymous
        tenants.set_current_tenant(tenants.Tenant())

        user = self.create_user()
        org = self.create_organization(owner=user)
        team = self.create_team(organization=org)
        project = self.create_project(team=team)

        queryset = Project.objects.all()
        assert list(queryset) == []

        # member
        tenants.set_current_tenant(tenants.Tenant.from_user(user))

        queryset = Project.objects.all()
        assert list(queryset) == [project]

    def test_transfer_to(self):
        from_org = self.create_organization()
        from_team = self.create_team(organization=from_org)
        to_org = self.create_organization()
        to_team = self.create_team(organization=to_org)

        project = self.create_project(teams=[from_team])

        rule = Rule.objects.create(
            project=project,
            environment_id=Environment.get_or_create(project, 'production').id,
            label='Golden Rule',
            data={},
        )

        project.transfer_to(to_team)

        project = Project.objects.unrestricted_unsafe().get(id=project.id)

        assert project.teams.count() == 1
        assert project.teams.first() == to_team
        assert project.organization_id == to_org.id

        updated_rule = project.rule_set.get(label='Golden Rule')
        assert updated_rule.id == rule.id
        assert updated_rule.environment_id != rule.environment_id
        assert updated_rule.environment_id == Environment.get_or_create(project, 'production').id

    def test_transfer_to_slug_collision(self):
        from_org = self.create_organization()
        from_team = self.create_team(organization=from_org)
        project = self.create_project(teams=[from_team], slug='matt')
        to_org = self.create_organization()
        to_team = self.create_team(organization=to_org)
        # conflicting project slug
        self.create_project(teams=[to_team], slug='matt')

        assert Project.objects.unrestricted_unsafe().filter(organization=to_org).count() == 1

        project.transfer_to(to_team)

        project = Project.objects.unrestricted_unsafe().get(id=project.id)

        assert project.teams.count() == 1
        assert project.teams.first() == to_team
        assert project.organization_id == to_org.id
        assert project.slug != 'matt'
<<<<<<< HEAD
        assert Project.objects.unrestricted_unsafe().filter(organization=to_org).count() == 2
        assert Project.objects.unrestricted_unsafe().filter(organization=from_org).count() == 0
=======
        assert Project.objects.filter(organization=to_org).count() == 2
        assert Project.objects.filter(organization=from_org).count() == 0

    def test_transfer_to_releases(self):
        from_org = self.create_organization()
        from_team = self.create_team(organization=from_org)
        to_org = self.create_organization()
        to_team = self.create_team(organization=to_org)

        project = self.create_project(teams=[from_team])

        environment = Environment.get_or_create(project, 'production')
        release = Release.get_or_create(project=project, version='1.0')

        ReleaseProjectEnvironment.objects.create(
            project=project,
            release=release,
            environment=environment,
        )

        assert ReleaseProjectEnvironment.objects.filter(
            project=project,
            release=release,
            environment=environment,
        ).exists()
        assert ReleaseProject.objects.filter(
            project=project,
            release=release,
        ).exists()

        project.transfer_to(to_team)

        project = Project.objects.get(id=project.id)

        assert project.teams.count() == 1
        assert project.teams.first() == to_team
        assert project.organization_id == to_org.id

        assert not ReleaseProjectEnvironment.objects.filter(
            project=project,
            release=release,
            environment=environment,
        ).exists()
        assert not ReleaseProject.objects.filter(
            project=project,
            release=release,
        ).exists()
>>>>>>> b2c38b86
<|MERGE_RESOLUTION|>--- conflicted
+++ resolved
@@ -101,12 +101,8 @@
         assert project.teams.first() == to_team
         assert project.organization_id == to_org.id
         assert project.slug != 'matt'
-<<<<<<< HEAD
         assert Project.objects.unrestricted_unsafe().filter(organization=to_org).count() == 2
         assert Project.objects.unrestricted_unsafe().filter(organization=from_org).count() == 0
-=======
-        assert Project.objects.filter(organization=to_org).count() == 2
-        assert Project.objects.filter(organization=from_org).count() == 0
 
     def test_transfer_to_releases(self):
         from_org = self.create_organization()
@@ -151,5 +147,4 @@
         assert not ReleaseProject.objects.filter(
             project=project,
             release=release,
-        ).exists()
->>>>>>> b2c38b86
+        ).exists()