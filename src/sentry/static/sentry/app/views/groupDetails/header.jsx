--- conflicted
+++ resolved
@@ -10,11 +10,8 @@
 import ShortId from '../../components/shortId';
 import GroupTitle from '../../components/group/title';
 import ProjectState from '../../mixins/projectState';
-<<<<<<< HEAD
+import TooltipMixin from '../../mixins/tooltip';
 import ConfigStore from '../../stores/configStore';
-=======
-import TooltipMixin from '../../mixins/tooltip';
->>>>>>> cc81fff3
 import {t} from '../../locale';
 
 const GroupHeader = React.createClass({
@@ -124,7 +121,9 @@
       orgId = this.getOrganization().slug;
     let message = this.getMessage();
 
-    let hasSimView = ConfigStore.getConfig().features.has(`${orgId}:${projectId}:similarity-view`);
+    let hasSimView = ConfigStore.getConfig().features.has(
+      `${orgId}:${projectId}:similarity-view`
+    );
     return (
       <div className={className}>
         <div className="row">
@@ -230,17 +229,14 @@
           <ListLink to={`/${orgId}/${projectId}/issues/${groupId}/events/`}>
             {t('Related Events')}
           </ListLink>
-<<<<<<< HEAD
-          {hasSimView &&
-          <ListLink to={`/${orgId}/${projectId}/issues/${groupId}/similar/`}>
-            {t('Similar Issues')} <span className="badge">{'?'}</span>
-          </ListLink>}
-=======
           {orgFeatures.has('group-unmerge') &&
             <ListLink to={`/${orgId}/${projectId}/issues/${groupId}/hashes/`}>
               {t('Hashes')}
             </ListLink>}
->>>>>>> cc81fff3
+          {hasSimView &&
+            <ListLink to={`/${orgId}/${projectId}/issues/${groupId}/similar/`}>
+              {t('Similar Issues')} <span className="badge">{'?'}</span>
+            </ListLink>}
         </ul>
       </div>
     );
