import {Redirect, Route, IndexRoute, IndexRedirect} from 'react-router';
import React from 'react';

import AccountAuthorizations from './views/accountAuthorizations';
import AccountLayout from './views/accountLayout';
import AccountSettingsLayout from './views/settings/account/accountSettingsLayout';
import AccountNotifications from './views/settings/account/accountNotifications';
import AccountEmails from './views/settings/account/accountEmails';
import AdminBuffer from './views/adminBuffer';
import AdminLayout from './views/adminLayout';
import AdminOrganizations from './views/adminOrganizations';
import AdminOverview from './views/adminOverview';
import AdminProjects from './views/adminProjects';
import AdminQueue from './views/adminQueue';
import AdminQuotas from './views/adminQuotas';
import AdminSettings from './views/adminSettings';
import AdminUsers from './views/adminUsers';
import ApiApplicationDetails from './views/apiApplicationDetails';
import ApiApplications from './views/apiApplications';
import ApiLayout from './views/apiLayout';
import ApiNewToken from './views/apiNewToken';
import ApiTokens from './views/apiTokens';
import App from './views/app';
import CreateProject from './views/onboarding/createProject';
import GroupActivity from './views/groupActivity';
import GroupDetails from './views/groupDetails';
import GroupEventDetails from './views/groupEventDetails';
import GroupEvents from './views/groupEvents';
import GroupMergedView from './views/groupMerged/groupMergedView';
import GroupSimilarView from './views/groupSimilar/groupSimilarView';
import GroupTagValues from './views/groupTagValues';
import GroupTags from './views/groupTags';
import GroupUserReports from './views/groupUserReports';
<<<<<<< HEAD
import GroupLocations from './views/groupLocations';
=======
import HookStore from './stores/hookStore';
import InviteMember from './views/inviteMember/inviteMember';
>>>>>>> 782724ad
import MyIssuesAssignedToMe from './views/myIssues/assignedToMe';
import MyIssuesBookmarked from './views/myIssues/bookmarked';
import MyIssuesViewed from './views/myIssues/viewed';
import NewProject from './views/projectInstall/newProject';
import OnboardingConfigure from './views/onboarding/configure/index';
import OnboardingWizard from './views/onboarding/index';
import OrganizationApiKeyDetailsView from './views/settings/organization/apiKeys/organizationApiKeyDetailsView';
import OrganizationApiKeysView from './views/settings/organization/apiKeys/organizationApiKeysView';
import OrganizationAuditLogView from './views/settings/organization/auditLog/auditLogView';
import OrganizationAuthView from './views/settings/organization/auth/organizationAuthView';
import OrganizationContext from './views/organizationContext';
import OrganizationCreate from './views/organizationCreate';
import OrganizationDashboard from './views/organizationDashboard';
import OrganizationDetails from './views/organizationDetails';
import OrganizationHomeContainer from './components/organizations/homeContainer';
import OrganizationIntegrations from './views/organizationIntegrations';
import OrganizationMemberDetail from './views/settings/organization/members/organizationMemberDetail';
import OrganizationMembersView from './views/settings/organization/members/organizationMembersView';
import OrganizationPicker from './views/settings/components/organizationPicker';
import OrganizationProjectsView from './views/settings/organization/projects/organizationProjectsView';
import OrganizationRateLimits from './views/organizationRateLimits';
import OrganizationRepositoriesView from './views/organizationRepositoriesView';
import OrganizationGeneralSettingsView from './views/settings/organization/general/organizationGeneralSettingsView';
import OrganizationSettingsLayout from './views/settings/organization/organizationSettingsLayout';
import OrganizationStats from './views/organizationStats';
import OrganizationTeams from './views/organizationTeams';
import ProjectAlertRules from './views/projectAlertRules';
import ProjectAlertSettings from './views/projectAlertSettings';
import ProjectTags from './views/projectTags';
import ProjectChooser from './views/projectChooser';
import ProjectCspSettings from './views/projectCspSettings';
import ProjectDashboard from './views/projectDashboard';
import ProjectDataForwarding from './views/projectDataForwarding';
import ProjectDebugSymbols from './views/projectDebugSymbols';
import ProjectDetails from './views/projectDetails';
import ProjectDocsContext from './views/projectInstall/docsContext';
import ProjectEvents from './views/projectEvents';
import ProjectFilters from './views/projectFilters';
import ProjectGeneralSettings from './views/projectGeneralSettings';
import ProjectGettingStarted from './views/projectInstall/gettingStarted';
import ProjectInstallOverview from './views/projectInstall/overview';
import ProjectInstallPlatform from './views/projectInstall/platform';
import ProjectKeyDetails from './views/projectKeyDetails';
import ProjectKeys from './views/projectKeys';
import ProjectPicker from './views/settings/components/projectPicker';
import ProjectProcessingIssues from './views/projectProcessingIssues';
import ProjectIssueTracking from './views/projectIssueTracking';
import ProjectReleaseTracking from './views/projectReleaseTracking';
import ProjectReleases from './views/projectReleases';
import ProjectSavedSearches from './views/projectSavedSearches';
import ProjectSettings from './views/projectSettings';
import ProjectSettingsLayout from './views/settings/project/projectSettingsLayout';
import ProjectUserReportSettings from './views/projectUserReportSettings';
import ProjectUserReports from './views/projectUserReports';
import ProjectPlugins from './views/projectPlugins';
import ProjectPluginDetails from './views/projectPluginDetails';
import ReleaseAllEvents from './views/releaseAllEvents';
import ReleaseArtifacts from './views/releaseArtifacts';
import ReleaseCommits from './views/releases/releaseCommits';
import ReleaseDetails from './views/releaseDetails';
import ReleaseNewEvents from './views/releaseNewEvents';
import ReleaseOverview from './views/releases/releaseOverview';
import RouteNotFound from './views/routeNotFound';
import SetCallsignsAction from './views/requiredAdminActions/setCallsigns';
import SettingsIndex from './views/settings/settingsIndex';
import SettingsWrapper from './views/settings/settingsWrapper';
import SharedGroupDetails from './views/sharedGroupDetails';
import Stream from './views/stream';
import TeamCreate from './views/teamCreate';
import TeamDetails from './views/teamDetails';
import TeamMembers from './views/teamMembers';
import TeamSettings from './views/teamSettings';
import errorHandler from './utils/errorHandler';

function appendTrailingSlash(nextState, replaceState) {
  let lastChar = nextState.location.pathname.slice(-1);
  if (lastChar !== '/') {
    replaceState(nextState, nextState.location.pathname + '/');
  }
}

const accountSettingsRoutes = [
  <IndexRedirect key="account-settings-index" to="notifications/" />,
  <Route
    key="notifications/"
    path="notifications/"
    name="Notifications"
    component={errorHandler(AccountNotifications)}
  />,
  <Route
    key="emails/"
    path="emails/"
    name="Emails"
    component={errorHandler(AccountEmails)}
  />,
];

const projectSettingsRoutes = [
  <IndexRedirect key="projects-index" to="settings/" />,
  <Route
    key="settings/"
    path="settings/"
    name="General"
    component={errorHandler(ProjectGeneralSettings)}
  />,
  <Route
    key="alerts/"
    name="Alerts"
    path="alerts/"
    component={errorHandler(ProjectAlertSettings)}
  />,
  <Route key="tags/" name="Tags" path="tags/" component={errorHandler(ProjectTags)} />,
  <Route
    key="alerts/rules/"
    path="alerts/rules/"
    name="Alert Rules"
    component={errorHandler(ProjectAlertRules)}
  />,
  <Route
    key="issue-tracking/"
    path="issue-tracking/"
    name="Issue Tracking"
    component={errorHandler(ProjectIssueTracking)}
  />,
  <Route
    key="release-tracking/"
    path="release-tracking/"
    name="Release Tracking"
    component={errorHandler(ProjectReleaseTracking)}
  />,
  <Route
    key="data-forwarding/"
    path="data-forwarding/"
    name="Data Forwarding"
    component={errorHandler(ProjectDataForwarding)}
  />,
  <Route
    key="saved-searches/"
    path="saved-searches/"
    name="Saved Searches"
    component={errorHandler(ProjectSavedSearches)}
  />,
  <Route
    key="debug-symbols/"
    path="debug-symbols/"
    name="Debug Information Files"
    component={errorHandler(ProjectDebugSymbols)}
  />,
  <Route
    key="processing-issues/"
    path="processing-issues/"
    name="Processing Issues"
    component={errorHandler(ProjectProcessingIssues)}
  />,
  <Route
    key="filters/"
    path="filters/"
    name="Inbound Filters"
    component={errorHandler(ProjectFilters)}
  />,
  <Route
    key="keys/"
    path="keys/"
    name="Client Keys"
    component={errorHandler(ProjectKeys)}
  />,
  <Route
    key="keys/:keyId/"
    path="keys/:keyId/"
    name="Client Key Details"
    component={errorHandler(ProjectKeyDetails)}
  />,
  <Route
    key="user-feedback/"
    path="user-feedback/"
    name="User Feedback"
    component={errorHandler(ProjectUserReportSettings)}
  />,
  <Route
    key="csp/"
    path="csp/"
    name="CSP Reports"
    component={errorHandler(ProjectCspSettings)}
  />,
  <Route
    key="plugins/"
    path="plugins/"
    name="Integrations"
    component={errorHandler(ProjectPlugins)}
  />,
  <Route
    key="plugins/:pluginId/"
    path="plugins/:pluginId/"
    name="Integration Details"
    component={errorHandler(ProjectPluginDetails)}
  />,
  <Route
    key="install/"
    path="install/"
    name="Basic Configuration"
    component={errorHandler(ProjectDocsContext)}
  >
    <IndexRoute component={errorHandler(ProjectInstallOverview)} />
    <Route path=":platform/" component={errorHandler(ProjectInstallPlatform)} />
  </Route>,
];

function routes() {
  let hooksRoutes = [];
  HookStore.get('routes').forEach(cb => {
    hooksRoutes.push(cb());
  });

  let hooksAdminRoutes = [];
  HookStore.get('routes:admin').forEach(cb => {
    hooksAdminRoutes.push(cb());
  });

  let hooksOrgRoutes = [];
  HookStore.get('routes:organization').forEach(cb => {
    hooksOrgRoutes.push(cb());
  });

  // This is declared in the routes() function because some routes need the
  // hook store which is not available at import time.
  const orgSettingsRoutes = [
    <IndexRedirect key="index-org-settings" to="settings/" />,

    <Route
      key="projects"
      path="projects/"
      name="Projects"
      component={errorHandler(OrganizationProjectsView)}
    />,

    <Route
      key="settings"
      path="settings/"
      name="General"
      component={errorHandler(OrganizationGeneralSettingsView)}
    />,

    <Route
      key="api-keys"
      path="api-keys/"
      name="API Key"
      component={errorHandler(OrganizationApiKeysView)}
    />,

    <Route
      key="api-keys-detail"
      path="api-keys/:apiKey/"
      component={errorHandler(OrganizationApiKeyDetailsView)}
    />,

    <Route
      key="audit-log"
      path="audit-log/"
      name="Audit Log"
      component={errorHandler(OrganizationAuditLogView)}
    />,

    <Route
      key="auth"
      path="auth/"
      name="Auth Providers"
      component={errorHandler(OrganizationAuthView)}
    />,

    <Route
      key="integrations"
      path="integrations/"
      name="Integrations"
      component={errorHandler(OrganizationIntegrations)}
    />,

    <Route key="members" path="members/" name="Members">
      <IndexRoute component={
        HookStore.get('component:org-members-view').length ?
          HookStore.get('component:org-members-view')[0]() :
          OrganizationMembersView
      } />
      <Route path="new/" name="Invite" component={errorHandler(InviteMember)} />,
      <Route
        path=":memberId/"
        name="Details"
        component={errorHandler(OrganizationMemberDetail)}
      />,
    </Route>,

    <Route
      key="rate-limits"
      path="rate-limits/"
      name="Rate Limits"
      component={errorHandler(OrganizationRateLimits)}
    />,

    <Route
      key="repos"
      path="repos/"
      name="Repositories"
      component={errorHandler(OrganizationRepositoriesView)}
    />,

    <Route
      key="settings"
      path="settings/"
      component={errorHandler(OrganizationGeneralSettingsView)}
    />,

    <Route key="teams" name="Project & Teams" path="teams/">
      <IndexRedirect to="your-teams" />
      <Route
        path="all-teams/"
        name="All Teams"
        allTeams
        component={errorHandler(OrganizationTeams)}
      />

      <Route
        name="Your Teams"
        path="your-teams/"
        component={errorHandler(OrganizationTeams)}
      />

      <Route
        key="team-details"
        name="Team"
        path=":teamId/"
        component={errorHandler(TeamDetails)}
      >
        <IndexRedirect to="settings/" />
        <Route path="settings/" name="Settings" component={errorHandler(TeamSettings)} />
        <Route path="members/" name="Members" component={errorHandler(TeamMembers)} />
      </Route>
    </Route>,

    <Route
      key="org-stats"
      name="Stats"
      path="stats/"
      component={errorHandler(OrganizationStats)}
    />,
  ];

  return (
    <Route path="/" component={errorHandler(App)}>
      <Route path="/account/" component={errorHandler(AccountLayout)}>
        <Route path="authorizations/" component={errorHandler(AccountAuthorizations)} />
      </Route>

      <Route path="/api/" component={errorHandler(ApiLayout)}>
        <IndexRoute component={errorHandler(ApiTokens)} />
        <Route path="applications/" component={errorHandler(ApiApplications)} />
        <Route
          path="applications/:appId/"
          component={errorHandler(ApiApplicationDetails)}
        />
      </Route>

      <Route
        newnew
        path="/settings/"
        name="Settings"
        component={errorHandler(SettingsWrapper)}
      >
        <IndexRoute component={errorHandler(SettingsIndex)} />
        <Route path="account/" name="Account" component={AccountSettingsLayout}>
          {accountSettingsRoutes}
        </Route>
        <Route path="organization/">
          <IndexRoute component={errorHandler(OrganizationPicker)} />

          <Route
            name="Organization"
            path=":orgId/"
            component={errorHandler(OrganizationContext)}
          >
            <Route component={errorHandler(OrganizationSettingsLayout)}>
              {orgSettingsRoutes}
            </Route>

            <Route path="project/">
              <IndexRoute component={errorHandler(ProjectPicker)} />
              <Route
                name="Project"
                path=":projectId/"
                component={errorHandler(ProjectSettingsLayout)}
              >
                {projectSettingsRoutes}
              </Route>
            </Route>
          </Route>
        </Route>
      </Route>

      <Route path="/api/new-token/" component={errorHandler(ApiNewToken)} />

      <Route path="/manage/" component={errorHandler(AdminLayout)}>
        <IndexRoute component={errorHandler(AdminOverview)} />
        <Route path="buffer/" component={errorHandler(AdminBuffer)} />
        <Route path="organizations/" component={errorHandler(AdminOrganizations)} />
        <Route path="projects/" component={errorHandler(AdminProjects)} />
        <Route path="queue/" component={errorHandler(AdminQueue)} />
        <Route path="quotas/" component={errorHandler(AdminQuotas)} />
        <Route path="settings/" component={errorHandler(AdminSettings)} />
        <Route path="users/" component={errorHandler(AdminUsers)} />
        {hooksAdminRoutes}
      </Route>

      <Redirect from="/share/group/:shareId/" to="/share/issue/:shareId/" />
      <Route path="/share/issue/:shareId/" component={errorHandler(SharedGroupDetails)} />

      <Route path="/organizations/new/" component={errorHandler(OrganizationCreate)} />

      <Route path="/onboarding/:orgId/" component={errorHandler(OrganizationContext)}>
        <Route path="" component={errorHandler(OnboardingWizard)}>
          <IndexRoute component={errorHandler(CreateProject)} />
          <Route
            path=":projectId/configure/(:platform)"
            component={errorHandler(OnboardingConfigure)}
          />
        </Route>
      </Route>

      <Route path="/:orgId/" component={errorHandler(OrganizationDetails)}>
        <IndexRoute component={errorHandler(OrganizationDashboard)} />

        <Route
          path="/organizations/:orgId/teams/new/"
          component={errorHandler(TeamCreate)}
        />

        <Route path="/organizations/:orgId/" component={OrganizationHomeContainer}>
          {hooksOrgRoutes}
          {orgSettingsRoutes}
        </Route>

        <Route
          path="/organizations/:orgId/issues/assigned/"
          component={errorHandler(MyIssuesAssignedToMe)}
        />
        <Route
          path="/organizations/:orgId/issues/bookmarks/"
          component={errorHandler(MyIssuesBookmarked)}
        />
        <Route
          path="/organizations/:orgId/issues/history/"
          component={errorHandler(MyIssuesViewed)}
        />

        <Route
          path="/organizations/:orgId/projects/new/"
          component={errorHandler(NewProject)}
        />

        <Route
          path="/organizations/:orgId/projects/choose/"
          component={errorHandler(ProjectChooser)}
        />

        <Route
          path="/organizations/:orgId/actions/set-callsigns/"
          component={errorHandler(SetCallsignsAction)}
        />

        <Route
          path=":projectId/getting-started/"
          component={errorHandler(ProjectGettingStarted)}
        >
          <IndexRoute component={errorHandler(ProjectInstallOverview)} />
          <Route path=":platform/" component={errorHandler(ProjectInstallPlatform)} />
        </Route>

        <Route path=":projectId/" component={errorHandler(ProjectDetails)}>
          <IndexRoute component={errorHandler(Stream)} />
          <Route path="searches/:searchId/" component={errorHandler(Stream)} />
          <Route path="dashboard/" component={errorHandler(ProjectDashboard)} />
          <Route path="events/" component={errorHandler(ProjectEvents)} />
          <Route path="releases/" component={errorHandler(ProjectReleases)} />
          <Route
            name="releaseDetails"
            path="releases/:version/"
            component={errorHandler(ReleaseDetails)}
          >
            <IndexRoute component={errorHandler(ReleaseOverview)} />
            <Route path="new-events/" component={errorHandler(ReleaseNewEvents)} />
            <Route path="all-events/" component={errorHandler(ReleaseAllEvents)} />
            <Route path="artifacts/" component={errorHandler(ReleaseArtifacts)} />
            <Route path="commits/" component={errorHandler(ReleaseCommits)} />
          </Route>
          <Route path="user-feedback/" component={errorHandler(ProjectUserReports)} />

          <Route path="settings/" component={errorHandler(ProjectSettings)}>
            {projectSettingsRoutes}
          </Route>

          <Redirect from="group/:groupId/" to="issues/:groupId/" />
          <Route
            path="issues/:groupId/"
            component={errorHandler(GroupDetails)}
            ignoreScrollBehavior
          >
            <IndexRoute component={errorHandler(GroupEventDetails)} />

            <Route path="activity/" component={errorHandler(GroupActivity)} />
            <Route path="events/:eventId/" component={errorHandler(GroupEventDetails)} />
            <Route path="events/" component={errorHandler(GroupEvents)} />
            <Route path="tags/" component={errorHandler(GroupTags)} />
            <Route path="tags/:tagKey/" component={errorHandler(GroupTagValues)} />
            <Route path="feedback/" component={errorHandler(GroupUserReports)} />
<<<<<<< HEAD
            <Route path="geo/" component={errorHandler(GroupLocations)} />
=======
            <Route path="similar/" component={errorHandler(GroupSimilarView)} />
            <Route path="merged/" component={errorHandler(GroupMergedView)} />
>>>>>>> 782724ad
          </Route>
        </Route>
      </Route>

      {hooksRoutes}

      <Route
        path="*"
        component={errorHandler(RouteNotFound)}
        onEnter={appendTrailingSlash}
      />
    </Route>
  );
}

export default routes;<|MERGE_RESOLUTION|>--- conflicted
+++ resolved
@@ -31,12 +31,9 @@
 import GroupTagValues from './views/groupTagValues';
 import GroupTags from './views/groupTags';
 import GroupUserReports from './views/groupUserReports';
-<<<<<<< HEAD
 import GroupLocations from './views/groupLocations';
-=======
 import HookStore from './stores/hookStore';
 import InviteMember from './views/inviteMember/inviteMember';
->>>>>>> 782724ad
 import MyIssuesAssignedToMe from './views/myIssues/assignedToMe';
 import MyIssuesBookmarked from './views/myIssues/bookmarked';
 import MyIssuesViewed from './views/myIssues/viewed';
@@ -314,11 +311,13 @@
     />,
 
     <Route key="members" path="members/" name="Members">
-      <IndexRoute component={
-        HookStore.get('component:org-members-view').length ?
-          HookStore.get('component:org-members-view')[0]() :
-          OrganizationMembersView
-      } />
+      <IndexRoute
+        component={
+          HookStore.get('component:org-members-view').length
+            ? HookStore.get('component:org-members-view')[0]()
+            : OrganizationMembersView
+        }
+      />
       <Route path="new/" name="Invite" component={errorHandler(InviteMember)} />,
       <Route
         path=":memberId/"
@@ -548,12 +547,9 @@
             <Route path="tags/" component={errorHandler(GroupTags)} />
             <Route path="tags/:tagKey/" component={errorHandler(GroupTagValues)} />
             <Route path="feedback/" component={errorHandler(GroupUserReports)} />
-<<<<<<< HEAD
             <Route path="geo/" component={errorHandler(GroupLocations)} />
-=======
             <Route path="similar/" component={errorHandler(GroupSimilarView)} />
             <Route path="merged/" component={errorHandler(GroupMergedView)} />
->>>>>>> 782724ad
           </Route>
         </Route>
       </Route>
